--- conflicted
+++ resolved
@@ -251,7 +251,13 @@
 		  Say Y here if you want kernel low-level debugging support
 		  on i.MX6Q/DL.
 
-<<<<<<< HEAD
+	config DEBUG_IMX6SL_UART
+		bool "i.MX6SL Debug UART"
+		depends on SOC_IMX6SL
+		help
+		  Say Y here if you want kernel low-level debugging support
+		  on i.MX6SL.
+
 	config DEBUG_KEYSTONE_UART0
 		bool "Kernel low-level debugging on KEYSTONE2 using UART0"
 		depends on ARCH_KEYSTONE
@@ -265,14 +271,6 @@
 		help
 		  Say Y here if you want the debug print routines to direct
 		  their output to UART1 serial port on KEYSTONE2 devices.
-=======
-	config DEBUG_IMX6SL_UART
-		bool "i.MX6SL Debug UART"
-		depends on SOC_IMX6SL
-		help
-		  Say Y here if you want kernel low-level debugging support
-		  on i.MX6SL.
->>>>>>> 3bfbc6cd
 
 	config DEBUG_MMP_UART2
 		bool "Kernel low-level debugging message via MMP UART2"
@@ -687,17 +685,12 @@
 				 DEBUG_IMX35_UART || \
 				 DEBUG_IMX51_UART || \
 				 DEBUG_IMX53_UART ||\
-<<<<<<< HEAD
-				 DEBUG_IMX6Q_UART
+				 DEBUG_IMX6Q_UART || \
+				 DEBUG_IMX6SL_UART
 	default "debug/keystone.S" if DEBUG_KEYSTONE_UART0 || \
 				      DEBUG_KEYSTONE_UART1
 	default "debug/mvebu.S" if DEBUG_MVEBU_UART || \
 				   DEBUG_MVEBU_UART_ALTERNATE
-=======
-				 DEBUG_IMX6Q_UART || \
-				 DEBUG_IMX6SL_UART
-	default "debug/mvebu.S" if DEBUG_MVEBU_UART
->>>>>>> 3bfbc6cd
 	default "debug/mxs.S" if DEBUG_IMX23_UART || DEBUG_IMX28_UART
 	default "debug/nomadik.S" if DEBUG_NOMADIK_UART
 	default "debug/omap2plus.S" if DEBUG_OMAP2PLUS_UART
