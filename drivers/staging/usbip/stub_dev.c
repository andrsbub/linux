--- conflicted
+++ resolved
@@ -86,11 +86,7 @@
 	struct stub_device *sdev = dev_get_drvdata(dev);
 	int sockfd = 0;
 	struct socket *socket;
-<<<<<<< HEAD
-	ssize_t err = -EINVAL;
 	int rv;
-=======
->>>>>>> a786c06d
 
 	if (!sdev) {
 		dev_err(dev, "sdev is null\n");
