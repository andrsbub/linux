/*
 * SuperH Timer Support - TMU
 *
 *  Copyright (C) 2009 Magnus Damm
 *
 * This program is free software; you can redistribute it and/or modify
 * it under the terms of the GNU General Public License as published by
 * the Free Software Foundation; either version 2 of the License
 *
 * This program is distributed in the hope that it will be useful,
 * but WITHOUT ANY WARRANTY; without even the implied warranty of
 * MERCHANTABILITY or FITNESS FOR A PARTICULAR PURPOSE.  See the
 * GNU General Public License for more details.
 */

#include <linux/clk.h>
#include <linux/clockchips.h>
#include <linux/clocksource.h>
#include <linux/delay.h>
#include <linux/err.h>
#include <linux/init.h>
#include <linux/interrupt.h>
#include <linux/io.h>
#include <linux/ioport.h>
#include <linux/irq.h>
#include <linux/module.h>
#include <linux/platform_device.h>
#include <linux/pm_domain.h>
#include <linux/pm_runtime.h>
#include <linux/sh_timer.h>
#include <linux/slab.h>
#include <linux/spinlock.h>

enum sh_tmu_model {
	SH_TMU_LEGACY,
	SH_TMU,
	SH_TMU_SH3,
};

struct sh_tmu_device;

struct sh_tmu_channel {
	struct sh_tmu_device *tmu;
	unsigned int index;

	void __iomem *base;
	int irq;

	unsigned long rate;
	unsigned long periodic;
	struct clock_event_device ced;
	struct clocksource cs;
	bool cs_enabled;
	unsigned int enable_count;
};

struct sh_tmu_device {
	struct platform_device *pdev;

	void __iomem *mapbase;
	struct clk *clk;

	enum sh_tmu_model model;

	struct sh_tmu_channel *channels;
	unsigned int num_channels;

	bool has_clockevent;
	bool has_clocksource;
};

static DEFINE_RAW_SPINLOCK(sh_tmu_lock);

#define TSTR -1 /* shared register */
#define TCOR  0 /* channel register */
#define TCNT 1 /* channel register */
#define TCR 2 /* channel register */

#define TCR_UNF			(1 << 8)
#define TCR_UNIE		(1 << 5)
#define TCR_TPSC_CLK4		(0 << 0)
#define TCR_TPSC_CLK16		(1 << 0)
#define TCR_TPSC_CLK64		(2 << 0)
#define TCR_TPSC_CLK256		(3 << 0)
#define TCR_TPSC_CLK1024	(4 << 0)
#define TCR_TPSC_MASK		(7 << 0)

static inline unsigned long sh_tmu_read(struct sh_tmu_channel *ch, int reg_nr)
{
	unsigned long offs;

	if (reg_nr == TSTR) {
		switch (ch->tmu->model) {
		case SH_TMU_LEGACY:
			return ioread8(ch->tmu->mapbase);
		case SH_TMU_SH3:
			return ioread8(ch->tmu->mapbase + 2);
		case SH_TMU:
			return ioread8(ch->tmu->mapbase + 4);
		}
	}

	offs = reg_nr << 2;

	if (reg_nr == TCR)
		return ioread16(ch->base + offs);
	else
		return ioread32(ch->base + offs);
}

static inline void sh_tmu_write(struct sh_tmu_channel *ch, int reg_nr,
				unsigned long value)
{
	unsigned long offs;

	if (reg_nr == TSTR) {
		switch (ch->tmu->model) {
		case SH_TMU_LEGACY:
			return iowrite8(value, ch->tmu->mapbase);
		case SH_TMU_SH3:
			return iowrite8(value, ch->tmu->mapbase + 2);
		case SH_TMU:
			return iowrite8(value, ch->tmu->mapbase + 4);
		}
	}

	offs = reg_nr << 2;

	if (reg_nr == TCR)
		iowrite16(value, ch->base + offs);
	else
		iowrite32(value, ch->base + offs);
}

static void sh_tmu_start_stop_ch(struct sh_tmu_channel *ch, int start)
{
	unsigned long flags, value;

	/* start stop register shared by multiple timer channels */
	raw_spin_lock_irqsave(&sh_tmu_lock, flags);
	value = sh_tmu_read(ch, TSTR);

	if (start)
		value |= 1 << ch->index;
	else
		value &= ~(1 << ch->index);

	sh_tmu_write(ch, TSTR, value);
	raw_spin_unlock_irqrestore(&sh_tmu_lock, flags);
}

static int __sh_tmu_enable(struct sh_tmu_channel *ch)
{
	int ret;

	/* enable clock */
	ret = clk_enable(ch->tmu->clk);
	if (ret) {
		dev_err(&ch->tmu->pdev->dev, "ch%u: cannot enable clock\n",
			ch->index);
		return ret;
	}

	/* make sure channel is disabled */
	sh_tmu_start_stop_ch(ch, 0);

	/* maximum timeout */
	sh_tmu_write(ch, TCOR, 0xffffffff);
	sh_tmu_write(ch, TCNT, 0xffffffff);

	/* configure channel to parent clock / 4, irq off */
	ch->rate = clk_get_rate(ch->tmu->clk) / 4;
	sh_tmu_write(ch, TCR, TCR_TPSC_CLK4);

	/* enable channel */
	sh_tmu_start_stop_ch(ch, 1);

	return 0;
}

static int sh_tmu_enable(struct sh_tmu_channel *ch)
{
	if (ch->enable_count++ > 0)
		return 0;

	pm_runtime_get_sync(&ch->tmu->pdev->dev);
	dev_pm_syscore_device(&ch->tmu->pdev->dev, true);

	return __sh_tmu_enable(ch);
}

static void __sh_tmu_disable(struct sh_tmu_channel *ch)
{
	/* disable channel */
	sh_tmu_start_stop_ch(ch, 0);

	/* disable interrupts in TMU block */
	sh_tmu_write(ch, TCR, TCR_TPSC_CLK4);

	/* stop clock */
	clk_disable(ch->tmu->clk);
}

static void sh_tmu_disable(struct sh_tmu_channel *ch)
{
	if (WARN_ON(ch->enable_count == 0))
		return;

	if (--ch->enable_count > 0)
		return;

	__sh_tmu_disable(ch);

	dev_pm_syscore_device(&ch->tmu->pdev->dev, false);
	pm_runtime_put(&ch->tmu->pdev->dev);
}

static void sh_tmu_set_next(struct sh_tmu_channel *ch, unsigned long delta,
			    int periodic)
{
	/* stop timer */
	sh_tmu_start_stop_ch(ch, 0);

	/* acknowledge interrupt */
	sh_tmu_read(ch, TCR);

	/* enable interrupt */
	sh_tmu_write(ch, TCR, TCR_UNIE | TCR_TPSC_CLK4);

	/* reload delta value in case of periodic timer */
	if (periodic)
		sh_tmu_write(ch, TCOR, delta);
	else
		sh_tmu_write(ch, TCOR, 0xffffffff);

	sh_tmu_write(ch, TCNT, delta);

	/* start timer */
	sh_tmu_start_stop_ch(ch, 1);
}

static irqreturn_t sh_tmu_interrupt(int irq, void *dev_id)
{
	struct sh_tmu_channel *ch = dev_id;

	/* disable or acknowledge interrupt */
	if (ch->ced.mode == CLOCK_EVT_MODE_ONESHOT)
		sh_tmu_write(ch, TCR, TCR_TPSC_CLK4);
	else
		sh_tmu_write(ch, TCR, TCR_UNIE | TCR_TPSC_CLK4);

	/* notify clockevent layer */
	ch->ced.event_handler(&ch->ced);
	return IRQ_HANDLED;
}

static struct sh_tmu_channel *cs_to_sh_tmu(struct clocksource *cs)
{
	return container_of(cs, struct sh_tmu_channel, cs);
}

static cycle_t sh_tmu_clocksource_read(struct clocksource *cs)
{
	struct sh_tmu_channel *ch = cs_to_sh_tmu(cs);

	return sh_tmu_read(ch, TCNT) ^ 0xffffffff;
}

static int sh_tmu_clocksource_enable(struct clocksource *cs)
{
	struct sh_tmu_channel *ch = cs_to_sh_tmu(cs);
	int ret;

	if (WARN_ON(ch->cs_enabled))
		return 0;

	ret = sh_tmu_enable(ch);
	if (!ret) {
		__clocksource_updatefreq_hz(cs, ch->rate);
		ch->cs_enabled = true;
	}

	return ret;
}

static void sh_tmu_clocksource_disable(struct clocksource *cs)
{
	struct sh_tmu_channel *ch = cs_to_sh_tmu(cs);

	if (WARN_ON(!ch->cs_enabled))
		return;

	sh_tmu_disable(ch);
	ch->cs_enabled = false;
}

static void sh_tmu_clocksource_suspend(struct clocksource *cs)
{
	struct sh_tmu_channel *ch = cs_to_sh_tmu(cs);

	if (!ch->cs_enabled)
		return;

	if (--ch->enable_count == 0) {
		__sh_tmu_disable(ch);
		pm_genpd_syscore_poweroff(&ch->tmu->pdev->dev);
	}
}

static void sh_tmu_clocksource_resume(struct clocksource *cs)
{
	struct sh_tmu_channel *ch = cs_to_sh_tmu(cs);

	if (!ch->cs_enabled)
		return;

	if (ch->enable_count++ == 0) {
		pm_genpd_syscore_poweron(&ch->tmu->pdev->dev);
		__sh_tmu_enable(ch);
	}
}

static int sh_tmu_register_clocksource(struct sh_tmu_channel *ch,
				       const char *name)
{
	struct clocksource *cs = &ch->cs;

	cs->name = name;
	cs->rating = 200;
	cs->read = sh_tmu_clocksource_read;
	cs->enable = sh_tmu_clocksource_enable;
	cs->disable = sh_tmu_clocksource_disable;
	cs->suspend = sh_tmu_clocksource_suspend;
	cs->resume = sh_tmu_clocksource_resume;
	cs->mask = CLOCKSOURCE_MASK(32);
	cs->flags = CLOCK_SOURCE_IS_CONTINUOUS;

	dev_info(&ch->tmu->pdev->dev, "ch%u: used as clock source\n",
		 ch->index);

	/* Register with dummy 1 Hz value, gets updated in ->enable() */
	clocksource_register_hz(cs, 1);
	return 0;
}

static struct sh_tmu_channel *ced_to_sh_tmu(struct clock_event_device *ced)
{
	return container_of(ced, struct sh_tmu_channel, ced);
}

static void sh_tmu_clock_event_start(struct sh_tmu_channel *ch, int periodic)
{
	struct clock_event_device *ced = &ch->ced;

	sh_tmu_enable(ch);

	clockevents_config(ced, ch->rate);

	if (periodic) {
		ch->periodic = (ch->rate + HZ/2) / HZ;
		sh_tmu_set_next(ch, ch->periodic, 1);
	}
}

static void sh_tmu_clock_event_mode(enum clock_event_mode mode,
				    struct clock_event_device *ced)
{
	struct sh_tmu_channel *ch = ced_to_sh_tmu(ced);
	int disabled = 0;

	/* deal with old setting first */
	switch (ced->mode) {
	case CLOCK_EVT_MODE_PERIODIC:
	case CLOCK_EVT_MODE_ONESHOT:
		sh_tmu_disable(ch);
		disabled = 1;
		break;
	default:
		break;
	}

	switch (mode) {
	case CLOCK_EVT_MODE_PERIODIC:
		dev_info(&ch->tmu->pdev->dev,
			 "ch%u: used for periodic clock events\n", ch->index);
		sh_tmu_clock_event_start(ch, 1);
		break;
	case CLOCK_EVT_MODE_ONESHOT:
		dev_info(&ch->tmu->pdev->dev,
			 "ch%u: used for oneshot clock events\n", ch->index);
		sh_tmu_clock_event_start(ch, 0);
		break;
	case CLOCK_EVT_MODE_UNUSED:
		if (!disabled)
			sh_tmu_disable(ch);
		break;
	case CLOCK_EVT_MODE_SHUTDOWN:
	default:
		break;
	}
}

static int sh_tmu_clock_event_next(unsigned long delta,
				   struct clock_event_device *ced)
{
	struct sh_tmu_channel *ch = ced_to_sh_tmu(ced);

	BUG_ON(ced->mode != CLOCK_EVT_MODE_ONESHOT);

	/* program new delta value */
	sh_tmu_set_next(ch, delta, 0);
	return 0;
}

static void sh_tmu_clock_event_suspend(struct clock_event_device *ced)
{
	pm_genpd_syscore_poweroff(&ced_to_sh_tmu(ced)->tmu->pdev->dev);
}

static void sh_tmu_clock_event_resume(struct clock_event_device *ced)
{
	pm_genpd_syscore_poweron(&ced_to_sh_tmu(ced)->tmu->pdev->dev);
}

static void sh_tmu_register_clockevent(struct sh_tmu_channel *ch,
				       const char *name)
{
	struct clock_event_device *ced = &ch->ced;
	int ret;

	ced->name = name;
	ced->features = CLOCK_EVT_FEAT_PERIODIC;
	ced->features |= CLOCK_EVT_FEAT_ONESHOT;
	ced->rating = 200;
	ced->cpumask = cpumask_of(0);
	ced->set_next_event = sh_tmu_clock_event_next;
	ced->set_mode = sh_tmu_clock_event_mode;
	ced->suspend = sh_tmu_clock_event_suspend;
	ced->resume = sh_tmu_clock_event_resume;

	dev_info(&ch->tmu->pdev->dev, "ch%u: used for clock events\n",
		 ch->index);

	clockevents_config_and_register(ced, 1, 0x300, 0xffffffff);

	ret = request_irq(ch->irq, sh_tmu_interrupt,
			  IRQF_TIMER | IRQF_IRQPOLL | IRQF_NOBALANCING,
			  dev_name(&ch->tmu->pdev->dev), ch);
	if (ret) {
		dev_err(&ch->tmu->pdev->dev, "ch%u: failed to request irq %d\n",
			ch->index, ch->irq);
		return;
	}
}

static int sh_tmu_register(struct sh_tmu_channel *ch, const char *name,
			   bool clockevent, bool clocksource)
{
	if (clockevent) {
		ch->tmu->has_clockevent = true;
		sh_tmu_register_clockevent(ch, name);
	} else if (clocksource) {
		ch->tmu->has_clocksource = true;
		sh_tmu_register_clocksource(ch, name);
	}

	return 0;
}

static int sh_tmu_channel_setup(struct sh_tmu_channel *ch, unsigned int index,
				bool clockevent, bool clocksource,
				struct sh_tmu_device *tmu)
{
	/* Skip unused channels. */
	if (!clockevent && !clocksource)
		return 0;

	ch->tmu = tmu;

	if (tmu->model == SH_TMU_LEGACY) {
		struct sh_timer_config *cfg = tmu->pdev->dev.platform_data;

		/*
		 * The SH3 variant (SH770x, SH7705, SH7710 and SH7720) maps
		 * channel registers blocks at base + 2 + 12 * index, while all
		 * other variants map them at base + 4 + 12 * index. We can
		 * compute the index by just dividing by 12, the 2 bytes or 4
		 * bytes offset being hidden by the integer division.
		 */
		ch->index = cfg->channel_offset / 12;
		ch->base = tmu->mapbase + cfg->channel_offset;
	} else {
		ch->index = index;

		if (tmu->model == SH_TMU_SH3)
			ch->base = tmu->mapbase + 4 + ch->index * 12;
		else
			ch->base = tmu->mapbase + 8 + ch->index * 12;
	}

<<<<<<< HEAD
	ch->irq = platform_get_irq(tmu->pdev, ch->index);
=======
	ch->irq = platform_get_irq(tmu->pdev, index);
>>>>>>> 331b483f
	if (ch->irq < 0) {
		dev_err(&tmu->pdev->dev, "ch%u: failed to get irq\n",
			ch->index);
		return ch->irq;
	}

	ch->cs_enabled = false;
	ch->enable_count = 0;

	return sh_tmu_register(ch, dev_name(&tmu->pdev->dev),
			       clockevent, clocksource);
}
<<<<<<< HEAD

static int sh_tmu_map_memory(struct sh_tmu_device *tmu)
{
	struct resource *res;

=======

static int sh_tmu_map_memory(struct sh_tmu_device *tmu)
{
	struct resource *res;

>>>>>>> 331b483f
	res = platform_get_resource(tmu->pdev, IORESOURCE_MEM, 0);
	if (!res) {
		dev_err(&tmu->pdev->dev, "failed to get I/O memory\n");
		return -ENXIO;
	}

	tmu->mapbase = ioremap_nocache(res->start, resource_size(res));
	if (tmu->mapbase == NULL)
		return -ENXIO;

	/*
	 * In legacy platform device configuration (with one device per channel)
	 * the resource points to the channel base address.
	 */
	if (tmu->model == SH_TMU_LEGACY) {
		struct sh_timer_config *cfg = tmu->pdev->dev.platform_data;
		tmu->mapbase -= cfg->channel_offset;
	}

	return 0;
}

static void sh_tmu_unmap_memory(struct sh_tmu_device *tmu)
{
	if (tmu->model == SH_TMU_LEGACY) {
		struct sh_timer_config *cfg = tmu->pdev->dev.platform_data;
		tmu->mapbase += cfg->channel_offset;
	}

	iounmap(tmu->mapbase);
}

static int sh_tmu_setup(struct sh_tmu_device *tmu, struct platform_device *pdev)
{
	struct sh_timer_config *cfg = pdev->dev.platform_data;
	const struct platform_device_id *id = pdev->id_entry;
	unsigned int i;
	int ret;

	if (!cfg) {
		dev_err(&tmu->pdev->dev, "missing platform data\n");
		return -ENXIO;
	}

	tmu->pdev = pdev;
	tmu->model = id->driver_data;

	/* Get hold of clock. */
	tmu->clk = clk_get(&tmu->pdev->dev,
			   tmu->model == SH_TMU_LEGACY ? "tmu_fck" : "fck");
	if (IS_ERR(tmu->clk)) {
		dev_err(&tmu->pdev->dev, "cannot get clock\n");
		return PTR_ERR(tmu->clk);
	}

	ret = clk_prepare(tmu->clk);
	if (ret < 0)
		goto err_clk_put;

	/* Map the memory resource. */
	ret = sh_tmu_map_memory(tmu);
	if (ret < 0) {
		dev_err(&tmu->pdev->dev, "failed to remap I/O memory\n");
		goto err_clk_unprepare;
	}

	/* Allocate and setup the channels. */
	if (tmu->model == SH_TMU_LEGACY)
		tmu->num_channels = 1;
	else
		tmu->num_channels = hweight8(cfg->channels_mask);

	tmu->channels = kzalloc(sizeof(*tmu->channels) * tmu->num_channels,
				GFP_KERNEL);
	if (tmu->channels == NULL) {
		ret = -ENOMEM;
		goto err_unmap;
	}

	if (tmu->model == SH_TMU_LEGACY) {
		ret = sh_tmu_channel_setup(&tmu->channels[0], 0,
					   cfg->clockevent_rating != 0,
					   cfg->clocksource_rating != 0, tmu);
		if (ret < 0)
			goto err_unmap;
	} else {
		/*
		 * Use the first channel as a clock event device and the second
		 * channel as a clock source.
		 */
		for (i = 0; i < tmu->num_channels; ++i) {
			ret = sh_tmu_channel_setup(&tmu->channels[i], i,
						   i == 0, i == 1, tmu);
			if (ret < 0)
				goto err_unmap;
		}
	}

	platform_set_drvdata(pdev, tmu);

	return 0;

err_unmap:
	kfree(tmu->channels);
	sh_tmu_unmap_memory(tmu);
err_clk_unprepare:
	clk_unprepare(tmu->clk);
err_clk_put:
	clk_put(tmu->clk);
	return ret;
}

static int sh_tmu_probe(struct platform_device *pdev)
{
	struct sh_tmu_device *tmu = platform_get_drvdata(pdev);
	int ret;

	if (!is_early_platform_device(pdev)) {
		pm_runtime_set_active(&pdev->dev);
		pm_runtime_enable(&pdev->dev);
	}

	if (tmu) {
		dev_info(&pdev->dev, "kept as earlytimer\n");
		goto out;
	}

	tmu = kzalloc(sizeof(*tmu), GFP_KERNEL);
<<<<<<< HEAD
	if (tmu == NULL) {
		dev_err(&pdev->dev, "failed to allocate driver data\n");
=======
	if (tmu == NULL)
>>>>>>> 331b483f
		return -ENOMEM;

	ret = sh_tmu_setup(tmu, pdev);
	if (ret) {
		kfree(tmu);
		pm_runtime_idle(&pdev->dev);
		return ret;
	}
	if (is_early_platform_device(pdev))
		return 0;

 out:
	if (tmu->has_clockevent || tmu->has_clocksource)
		pm_runtime_irq_safe(&pdev->dev);
	else
		pm_runtime_idle(&pdev->dev);

	return 0;
}

static int sh_tmu_remove(struct platform_device *pdev)
{
	return -EBUSY; /* cannot unregister clockevent and clocksource */
}

static const struct platform_device_id sh_tmu_id_table[] = {
	{ "sh_tmu", SH_TMU_LEGACY },
	{ "sh-tmu", SH_TMU },
	{ "sh-tmu-sh3", SH_TMU_SH3 },
	{ }
};
MODULE_DEVICE_TABLE(platform, sh_tmu_id_table);

static struct platform_driver sh_tmu_device_driver = {
	.probe		= sh_tmu_probe,
	.remove		= sh_tmu_remove,
	.driver		= {
		.name	= "sh_tmu",
	},
	.id_table	= sh_tmu_id_table,
};

static int __init sh_tmu_init(void)
{
	return platform_driver_register(&sh_tmu_device_driver);
}

static void __exit sh_tmu_exit(void)
{
	platform_driver_unregister(&sh_tmu_device_driver);
}

early_platform_init("earlytimer", &sh_tmu_device_driver);
subsys_initcall(sh_tmu_init);
module_exit(sh_tmu_exit);

MODULE_AUTHOR("Magnus Damm");
MODULE_DESCRIPTION("SuperH TMU Timer Driver");
MODULE_LICENSE("GPL v2");<|MERGE_RESOLUTION|>--- conflicted
+++ resolved
@@ -498,11 +498,7 @@
 			ch->base = tmu->mapbase + 8 + ch->index * 12;
 	}
 
-<<<<<<< HEAD
-	ch->irq = platform_get_irq(tmu->pdev, ch->index);
-=======
 	ch->irq = platform_get_irq(tmu->pdev, index);
->>>>>>> 331b483f
 	if (ch->irq < 0) {
 		dev_err(&tmu->pdev->dev, "ch%u: failed to get irq\n",
 			ch->index);
@@ -515,19 +511,11 @@
 	return sh_tmu_register(ch, dev_name(&tmu->pdev->dev),
 			       clockevent, clocksource);
 }
-<<<<<<< HEAD
 
 static int sh_tmu_map_memory(struct sh_tmu_device *tmu)
 {
 	struct resource *res;
 
-=======
-
-static int sh_tmu_map_memory(struct sh_tmu_device *tmu)
-{
-	struct resource *res;
-
->>>>>>> 331b483f
 	res = platform_get_resource(tmu->pdev, IORESOURCE_MEM, 0);
 	if (!res) {
 		dev_err(&tmu->pdev->dev, "failed to get I/O memory\n");
@@ -656,12 +644,7 @@
 	}
 
 	tmu = kzalloc(sizeof(*tmu), GFP_KERNEL);
-<<<<<<< HEAD
-	if (tmu == NULL) {
-		dev_err(&pdev->dev, "failed to allocate driver data\n");
-=======
 	if (tmu == NULL)
->>>>>>> 331b483f
 		return -ENOMEM;
 
 	ret = sh_tmu_setup(tmu, pdev);
