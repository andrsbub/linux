--- conflicted
+++ resolved
@@ -631,8 +631,6 @@
 __SYSCALL(__NR_accept4, sys_accept4)
 #define __NR_recvmmsg 243
 __SYSCALL(__NR_recvmmsg, sys_recvmmsg)
-#define __NR_prlimit64 244
-__SYSCALL(__NR_prlimit64, sys_prlimit64)
 
 /*
  * Architectures may provide up to 16 syscalls of their own
@@ -642,13 +640,11 @@
 
 #define __NR_wait4 260
 __SYSCALL(__NR_wait4, sys_wait4)
+#define __NR_prlimit64 261
+__SYSCALL(__NR_prlimit64, sys_prlimit64)
 
 #undef __NR_syscalls
-<<<<<<< HEAD
-#define __NR_syscalls 261
-=======
-#define __NR_syscalls 245
->>>>>>> f33ebbe9
+#define __NR_syscalls 262
 
 /*
  * All syscalls below here should go away really,
